--- conflicted
+++ resolved
@@ -1,17 +1,18 @@
 from os.path import dirname, join, realpath
+from textwrap import dedent
 from unittest import TestCase
 
 from testfixtures import TempDirectory
 import numpy as np
 from numpy import array
 import pandas as pd
-<<<<<<< HEAD
 from pandas import (
     read_csv,
     Timestamp,
     DataFrame, DatetimeIndex)
 
 from six import iteritems
+from zipline import TradingAlgorithm
 
 from zipline.data.data_portal import DataPortal
 from zipline.data.us_equity_pricing import (
@@ -19,6 +20,7 @@
     SQLiteAdjustmentWriter,
     SQLiteAdjustmentReader,
 )
+from zipline.errors import HistoryInInitialize
 from zipline.utils.test_utils import (
     make_simple_asset_info,
     str_to_seconds,
@@ -26,7 +28,7 @@
 )
 from zipline.data.minute_writer import MinuteBarWriterFromCSVs
 from zipline.utils.tradingcalendar import trading_days
-from zipline.finance.trading import TradingEnvironment
+from zipline.finance.trading import TradingEnvironment, SimulationParameters
 
 TEST_MINUTE_RESOURCE_PATH = join(
     dirname(dirname(realpath(__file__))),  # zipline_repo/tests
@@ -34,27 +36,6 @@
     'resources',
     'history_inputs',
 )
-=======
-from pandas.util.testing import assert_frame_equal
-from pandas.tseries.tools import normalize_date
-
-from .history_cases import (
-    HISTORY_CONTAINER_TEST_CASES,
-)
-from zipline import TradingAlgorithm
-from zipline.errors import HistoryInInitialize, IncompatibleHistoryFrequency
-from zipline.finance import trading
-from zipline.finance.trading import (
-    SimulationParameters,
-    TradingEnvironment,
-)
-from zipline.history import history
-from zipline.history.history_container import HistoryContainer
-from zipline.protocol import BarData
-from zipline.sources import RandomWalkSource, DataFrameSource
-import zipline.utils.factory as factory
-from zipline.utils.test_utils import subtest
->>>>>>> 0cdd88a0
 
 TEST_DAILY_RESOURCE_PATH = join(
     dirname(dirname(realpath(__file__))),  # zipline_repo/tests
@@ -280,6 +261,41 @@
             adjustment_reader=adjustment_reader
         )
 
+    def test_history_in_initialize(self):
+        algo_text = dedent(
+            """\
+            from zipline.api import history
+
+            def initialize(context):
+                history([24], 10, '1d', 'price')
+
+            def handle_data(context, data):
+                pass
+            """
+        )
+
+        start = pd.Timestamp('2007-04-05', tz='UTC')
+        end = pd.Timestamp('2007-04-10', tz='UTC')
+
+        sim_params = SimulationParameters(
+            period_start=start,
+            period_end=end,
+            capital_base=float("1.0e5"),
+            data_frequency='minute',
+            emission_rate='daily',
+            env=self.env,
+        )
+
+        test_algo = TradingAlgorithm(
+            script=algo_text,
+            data_frequency='minute',
+            sim_params=sim_params,
+            env=self.env,
+        )
+
+        with self.assertRaises(HistoryInInitialize):
+            test_algo.initialize()
+
     def test_minute_basic_functionality(self):
         # get a 5-bar minute history from the very end of the available data
         window = self.get_portal().get_history_window(
@@ -334,7 +350,6 @@
             "high",
         )
 
-<<<<<<< HEAD
         self.assertEqual(len(window), 50)
         reference = [107.081, 109.476, 102.316, 107.861, 106.040]
         for i in range(0, 4):
@@ -348,361 +363,6 @@
             50,
             "1m",
             "low",
-=======
-        source = RandomWalkSource(start=start,
-                                  end=end)
-        output = test_algo.run(source)
-        self.assertIsNotNone(output)
-
-        last_prices = test_algo.last_prices[0]
-        oldest_dt = pd.Timestamp(
-            '2006-03-20 4:00 PM', tz='US/Eastern').tz_convert('UTC')
-        newest_dt = pd.Timestamp(
-            '2006-03-21 4:00 PM', tz='US/Eastern').tz_convert('UTC')
-
-        self.assertEquals(oldest_dt, last_prices.index[0])
-        self.assertEquals(newest_dt, last_prices.index[-1])
-
-        # Random, depends on seed
-        self.assertEquals(139.36946942498648, last_prices[oldest_dt])
-        self.assertEquals(180.15661995395106, last_prices[newest_dt])
-
-    @parameterized.expand([
-        ('daily',),
-        ('minute',),
-    ])
-    def test_history_in_bts_price_days(self, data_freq):
-        """
-        Test calling history() in before_trading_start()
-        with daily price bars.
-        """
-        algo_text = """
-from zipline.api import history
-
-def initialize(context):
-    context.first_bts_call = True
-
-def before_trading_start(context, data):
-    if not context.first_bts_call:
-        prices_bts = history(bar_count=3, frequency='1d', field='price')
-        context.prices_bts = prices_bts
-    context.first_bts_call = False
-
-def handle_data(context, data):
-    prices_hd = history(bar_count=3, frequency='1d', field='price')
-    context.prices_hd = prices_hd
-""".strip()
-
-        #      March 2006
-        # Su Mo Tu We Th Fr Sa
-        #          1  2  3  4
-        #  5  6  7  8  9 10 11
-        # 12 13 14 15 16 17 18
-        # 19 20 21 22 23 24 25
-        # 26 27 28 29 30 31
-        start = pd.Timestamp('2006-03-20', tz='UTC')
-        end = pd.Timestamp('2006-03-22', tz='UTC')
-
-        sim_params = factory.create_simulation_parameters(
-            start=start, end=end, data_frequency=data_freq)
-
-        test_algo = TradingAlgorithm(
-            script=algo_text,
-            data_frequency=data_freq,
-            sim_params=sim_params,
-            env=TestHistoryAlgo.env,
-        )
-
-        source = RandomWalkSource(start=start, end=end, freq=data_freq)
-        output = test_algo.run(source)
-        self.assertIsNotNone(output)
-
-        # Get the prices recorded by history() within handle_data()
-        prices_hd = test_algo.prices_hd[0]
-        # Get the prices recorded by history() within BTS
-        prices_bts = test_algo.prices_bts[0]
-
-        # before_trading_start() is timestamp'd to midnight prior to
-        # the day's trading. Since no equity trades occur at midnight,
-        # the price recorded for this time is forward filled from the
-        # last trade - typically ~4pm the previous day. This results
-        # in the OHLCV data recorded by history() in BTS lagging
-        # that recorded by history in handle_data().
-        # The trace of the pricing data from history() called within
-        # handle_data() vs. BTS in the above algo is as follows:
-
-        #  When called within handle_data()
-        # ---------------------------------
-        # 2006-03-20 21:00:00    139.369469
-        # 2006-03-21 21:00:00    180.156620
-        # 2006-03-22 21:00:00    221.344654
-
-        #       When called within BTS
-        # ---------------------------------
-        # 2006-03-17 21:00:00           NaN
-        # 2006-03-20 21:00:00    139.369469
-        # 2006-03-22 00:00:00    180.156620
-
-        # Get relevant Timestamps for the history() call within handle_data()
-        oldest_hd_dt = pd.Timestamp(
-            '2006-03-20 4:00 PM', tz='US/Eastern').tz_convert('UTC')
-        penultimate_hd_dt = pd.Timestamp(
-            '2006-03-21 4:00 PM', tz='US/Eastern').tz_convert('UTC')
-
-        # Get relevant Timestamps for the history() call within BTS
-        penultimate_bts_dt = pd.Timestamp(
-            '2006-03-20 4:00 PM', tz='US/Eastern').tz_convert('UTC')
-        newest_bts_dt = normalize_date(pd.Timestamp(
-            '2006-03-22 04:00 PM', tz='US/Eastern').tz_convert('UTC'))
-
-        if data_freq == 'daily':
-            # If we're dealing with daily data, then we record
-            # canonicalized timestamps, so make conversion here:
-            oldest_hd_dt = normalize_date(oldest_hd_dt)
-            penultimate_hd_dt = normalize_date(penultimate_hd_dt)
-            penultimate_bts_dt = normalize_date(penultimate_bts_dt)
-
-        self.assertEquals(prices_hd[oldest_hd_dt],
-                          prices_bts[penultimate_bts_dt])
-        self.assertEquals(prices_hd[penultimate_hd_dt],
-                          prices_bts[newest_bts_dt])
-
-    def test_history_in_bts_price_minutes(self):
-        """
-        Test calling history() in before_trading_start()
-        with minutely price bars.
-        """
-        algo_text = """
-from zipline.api import history
-
-def initialize(context):
-    context.first_bts_call = True
-
-def before_trading_start(context, data):
-    if not context.first_bts_call:
-        price_bts = history(bar_count=1, frequency='1m', field='price')
-        context.price_bts = price_bts
-    context.first_bts_call = False
-
-def handle_data(context, data):
-    pass
-
-""".strip()
-
-        #      March 2006
-        # Su Mo Tu We Th Fr Sa
-        #          1  2  3  4
-        #  5  6  7  8  9 10 11
-        # 12 13 14 15 16 17 18
-        # 19 20 21 22 23 24 25
-        # 26 27 28 29 30 31
-        start = pd.Timestamp('2006-03-20', tz='UTC')
-        end = pd.Timestamp('2006-03-22', tz='UTC')
-
-        sim_params = factory.create_simulation_parameters(
-            start=start, end=end)
-
-        test_algo = TradingAlgorithm(
-            script=algo_text,
-            data_frequency='minute',
-            sim_params=sim_params,
-            env=TestHistoryAlgo.env,
-        )
-
-        source = RandomWalkSource(start=start, end=end)
-        output = test_algo.run(source)
-        self.assertIsNotNone(output)
-
-        # Get the prices recorded by history() within BTS
-        price_bts_0 = test_algo.price_bts[0]
-        price_bts_1 = test_algo.price_bts[1]
-
-        # The prices recorded by history() in BTS should
-        # be the closing price of the previous day, which are:
-        #
-        #          sid | close on 2006-03-21
-        #         ----------------------------
-        #           0  | 180.15661995395106
-        #           1  | 578.41665003444723
-
-        # These are not 'real' price values. They are the product of
-        # RandonWalkSource, which produces random walk OHLCV timeseries. For a
-        # given seed these values are deterministc.
-        self.assertEquals(180.15661995395106, price_bts_0.ix[0])
-        self.assertEquals(578.41665003444723, price_bts_1.ix[0])
-
-    @parameterized.expand([
-        ('daily',),
-        ('minute',),
-    ])
-    def test_history_in_bts_volume_days(self, data_freq):
-        """
-        Test calling history() in before_trading_start()
-        with daily volume bars.
-        """
-        algo_text = """
-from zipline.api import history
-
-def initialize(context):
-    context.first_bts_call = True
-
-def before_trading_start(context, data):
-    if not context.first_bts_call:
-        volume_bts = history(bar_count=2, frequency='1d', field='volume')
-        context.volume_bts = volume_bts
-    context.first_bts_call = False
-
-def handle_data(context, data):
-    volume_hd = history(bar_count=2, frequency='1d', field='volume')
-    context.volume_hd = volume_hd
-""".strip()
-
-        #      March 2006
-        # Su Mo Tu We Th Fr Sa
-        #          1  2  3  4
-        #  5  6  7  8  9 10 11
-        # 12 13 14 15 16 17 18
-        # 19 20 21 22 23 24 25
-        # 26 27 28 29 30 31
-        start = pd.Timestamp('2006-03-20', tz='UTC')
-        end = pd.Timestamp('2006-03-22', tz='UTC')
-
-        sim_params = factory.create_simulation_parameters(
-            start=start, end=end, data_frequency=data_freq)
-
-        test_algo = TradingAlgorithm(
-            script=algo_text,
-            data_frequency=data_freq,
-            sim_params=sim_params,
-            env=TestHistoryAlgo.env,
-        )
-
-        source = RandomWalkSource(start=start, end=end, freq=data_freq)
-        output = test_algo.run(source)
-        self.assertIsNotNone(output)
-
-        # Get the volume recorded by history() within handle_data()
-        volume_hd_0 = test_algo.volume_hd[0]
-        volume_hd_1 = test_algo.volume_hd[1]
-        # Get the volume recorded by history() within BTS
-        volume_bts_0 = test_algo.volume_bts[0]
-        volume_bts_1 = test_algo.volume_bts[1]
-
-        penultimate_hd_dt = pd.Timestamp(
-            '2006-03-21 4:00 PM', tz='US/Eastern').tz_convert('UTC')
-        # Midnight of the day on which BTS is invoked.
-        newest_bts_dt = normalize_date(pd.Timestamp(
-            '2006-03-22 04:00 PM', tz='US/Eastern').tz_convert('UTC'))
-
-        if data_freq == 'daily':
-            # If we're dealing with daily data, then we record
-            # canonicalized timestamps, so make conversion here:
-            penultimate_hd_dt = normalize_date(penultimate_hd_dt)
-
-        # When history() is called in BTS, its 'current' volume value
-        # should equal the sum of the previous day.
-        self.assertEquals(volume_hd_0[penultimate_hd_dt],
-                          volume_bts_0[newest_bts_dt])
-        self.assertEquals(volume_hd_1[penultimate_hd_dt],
-                          volume_bts_1[newest_bts_dt])
-
-    def test_history_in_bts_volume_minutes(self):
-        """
-        Test calling history() in before_trading_start()
-        with minutely volume bars.
-        """
-        algo_text = """
-from zipline.api import history
-
-def initialize(context):
-    context.first_bts_call = True
-
-def before_trading_start(context, data):
-    if not context.first_bts_call:
-        volume_bts = history(bar_count=2, frequency='1m', field='volume')
-        context.volume_bts = volume_bts
-    context.first_bts_call = False
-
-def handle_data(context, data):
-    pass
-""".strip()
-
-        #      March 2006
-        # Su Mo Tu We Th Fr Sa
-        #          1  2  3  4
-        #  5  6  7  8  9 10 11
-        # 12 13 14 15 16 17 18
-        # 19 20 21 22 23 24 25
-        # 26 27 28 29 30 31
-        start = pd.Timestamp('2006-03-20', tz='UTC')
-        end = pd.Timestamp('2006-03-22', tz='UTC')
-
-        sim_params = factory.create_simulation_parameters(
-            start=start, end=end)
-
-        test_algo = TradingAlgorithm(
-            script=algo_text,
-            data_frequency='minute',
-            sim_params=sim_params,
-            env=TestHistoryAlgo.env,
-        )
-
-        source = RandomWalkSource(start=start, end=end)
-        output = test_algo.run(source)
-        self.assertIsNotNone(output)
-
-        # Get the volumes recorded for sid 0 by history() within BTS
-        volume_bts_0 = test_algo.volume_bts[0]
-        # Get the volumes recorded for sid 1 by history() within BTS
-        volume_bts_1 = test_algo.volume_bts[1]
-
-        # The values recorded on 2006-03-22 by history() in BTS
-        # should equal the final volume values for the trading
-        # day 2006-03-21:
-        #                             0       1
-        #   2006-03-21 20:59:00  215548  439908
-        #   2006-03-21 21:00:00  985645  664313
-        #
-        # Note: These are not 'real' volume values. They are the product of
-        # RandonWalkSource, which produces random walk OHLCV timeseries. For a
-        # given seed these values are deterministc.
-        self.assertEquals(215548, volume_bts_0.ix[0])
-        self.assertEquals(985645, volume_bts_0.ix[1])
-        self.assertEquals(439908, volume_bts_1.ix[0])
-        self.assertEquals(664313, volume_bts_1.ix[1])
-
-    def test_basic_history_one_day(self):
-        algo_text = """
-from zipline.api import history, add_history
-
-def initialize(context):
-    add_history(bar_count=1, frequency='1d', field='price')
-
-def handle_data(context, data):
-    prices = history(bar_count=1, frequency='1d', field='price')
-    context.last_prices = prices
-""".strip()
-
-        #      March 2006
-        # Su Mo Tu We Th Fr Sa
-        #          1  2  3  4
-        #  5  6  7  8  9 10 11
-        # 12 13 14 15 16 17 18
-        # 19 20 21 22 23 24 25
-        # 26 27 28 29 30 31
-
-        start = pd.Timestamp('2006-03-20', tz='UTC')
-        end = pd.Timestamp('2006-03-21', tz='UTC')
-
-        sim_params = factory.create_simulation_parameters(
-            start=start, end=end)
-
-        test_algo = TradingAlgorithm(
-            script=algo_text,
-            data_frequency='minute',
-            sim_params=sim_params,
-            env=TestHistoryAlgo.env,
->>>>>>> 0cdd88a0
         )
 
         self.assertEqual(len(window2), 50)
@@ -1150,84 +810,12 @@
 
     def test_daily_window_starts_before_1_2_2002(self):
 
-<<<<<<< HEAD
         env = TradingEnvironment()
         asset_info = make_simple_asset_info(
             [self.GS],
             Timestamp('1999-05-04'),
             Timestamp('2004-08-30'),
             ['GS']
-=======
-    def test_history_in_initialize(self):
-        algo_text = dedent(
-            """\
-            from zipline.api import history
-
-            def initialize(context):
-                history(10, '1d', 'price')
-
-            def handle_data(context, data):
-                pass
-            """
-        )
-
-        start = pd.Timestamp('2007-04-05', tz='UTC')
-        end = pd.Timestamp('2007-04-10', tz='UTC')
-
-        sim_params = SimulationParameters(
-            period_start=start,
-            period_end=end,
-            capital_base=float("1.0e5"),
-            data_frequency='minute',
-            emission_rate='daily',
-            env=self.env,
-        )
-
-        test_algo = TradingAlgorithm(
-            script=algo_text,
-            data_frequency='minute',
-            sim_params=sim_params,
-            env=self.env,
-        )
-
-        with self.assertRaises(HistoryInInitialize):
-            test_algo.initialize()
-
-    @parameterized.expand([
-        (1,),
-        (2,),
-    ])
-    def test_history_grow_length_inter_bar(self, incr):
-        """
-        Tests growing the length of a digest panel with different date_buf
-        deltas once per bar.
-        """
-        algo_text = dedent(
-            """\
-            from zipline.api import history
-
-
-            def initialize(context):
-                context.bar_count = 1
-
-
-            def handle_data(context, data):
-                prices = history(context.bar_count, '1d', 'price')
-                context.test_case.assertEqual(len(prices), context.bar_count)
-                context.bar_count += {incr}
-            """
-        ).format(incr=incr)
-        start = pd.Timestamp('2007-04-05', tz='UTC')
-        end = pd.Timestamp('2007-04-10', tz='UTC')
-
-        sim_params = SimulationParameters(
-            period_start=start,
-            period_end=end,
-            capital_base=float("1.0e5"),
-            data_frequency='minute',
-            emission_rate='daily',
-            env=self.env,
->>>>>>> 0cdd88a0
         )
         env.write_data(equities_df=asset_info)
         asset_finder = env.asset_finder
@@ -1253,52 +841,7 @@
         for i in range(8, 9):
             self.assertFalse(np.isnan(window.iloc[i].loc[self.GS]))
 
-<<<<<<< HEAD
         self.assertTrue(np.isnan(window.iloc[9].loc[self.GS]))
-=======
-    @classmethod
-    def tearDownClass(cls):
-        del cls.env
-
-    @subtest(
-        ((freq, field, data_frequency, construct_digest)
-         for freq in ('1m', '1d')
-         for field in HistoryContainer.VALID_FIELDS
-         for data_frequency in ('minute', 'daily')
-         for construct_digest in (True, False)
-         if not (freq == '1m' and data_frequency == 'daily')),
-        'freq',
-        'field',
-        'data_frequency',
-        'construct_digest',
-    )
-    def test_history_grow_length(self,
-                                 freq,
-                                 field,
-                                 data_frequency,
-                                 construct_digest):
-        bar_count = 2 if construct_digest else 1
-        spec = history.HistorySpec(
-            bar_count=bar_count,
-            frequency=freq,
-            field=field,
-            ffill=True,
-            data_frequency=data_frequency,
-            env=self.env,
-        )
-        specs = {spec.key_str: spec}
-        initial_sids = [1]
-        initial_dt = pd.Timestamp(
-            '2013-06-28 13:31'
-            if data_frequency == 'minute'
-            else '2013-06-28 12:00AM',
-            tz='UTC',
-        )
-
-        container = HistoryContainer(
-            specs, initial_sids, initial_dt, data_frequency, env=self.env,
-        )
->>>>>>> 0cdd88a0
 
     def test_minute_window_ends_before_1_2_2002(self):
         with self.assertRaises(ValueError):
@@ -1345,7 +888,6 @@
                 field
             )
 
-<<<<<<< HEAD
             self.assertEqual(len(window), len(ref),)
 
             for i in range(0, len(ref) - 1):
@@ -1381,31 +923,6 @@
             395,
             "1m",
             "open_price"
-=======
-            self.assert_history(container, spec, initial_dt)
-
-    @subtest(
-        ((bar_count, freq, pair, data_frequency)
-         for bar_count in (1, 2)
-         for freq in ('1m', '1d')
-         for pair in product(HistoryContainer.VALID_FIELDS, repeat=2)
-         for data_frequency in ('minute', 'daily')
-         if not (freq == '1m' and data_frequency == 'daily')),
-        'bar_count',
-        'freq',
-        'pair',
-        'data_frequency',
-    )
-    def test_history_add_field(self, bar_count, freq, pair, data_frequency):
-        first, second = pair
-        spec = history.HistorySpec(
-            bar_count=bar_count,
-            frequency=freq,
-            field=first,
-            ffill=True,
-            data_frequency=data_frequency,
-            env=self.env,
->>>>>>> 0cdd88a0
         )
 
         window_0321 = self.get_portal().get_history_window(
@@ -1416,7 +933,6 @@
             "open_price"
         )
 
-<<<<<<< HEAD
         for i in range(0, 395):
             # history on 3/20, since the 3/21 0.5 split hasn't
             # happened yet, should return values 2x larger than history on
@@ -1431,51 +947,6 @@
             23,
             "1d",
             "open_price"
-=======
-        container.ensure_spec(new_spec, initial_dt, bar_data)
-
-        if bar_count > 1:
-            digest_panel = container.digest_panels[new_spec.frequency]
-            self.assertEqual(digest_panel.window_length, bar_count - 1)
-            self.assertIn(second, digest_panel.items)
-        else:
-            self.assertNotIn(new_spec.frequency, container.digest_panels)
-
-        with warnings.catch_warnings():
-            warnings.simplefilter('ignore')
-
-            self.assert_history(container, new_spec, initial_dt)
-
-    @subtest(
-        ((bar_count, pair, field, data_frequency)
-         for bar_count in (1, 2)
-         for pair in product(('1m', '1d'), repeat=2)
-         for field in HistoryContainer.VALID_FIELDS
-         for data_frequency in ('minute', 'daily')
-         if not ('1m' in pair and data_frequency == 'daily')),
-        'bar_count',
-        'pair',
-        'field',
-        'data_frequency',
-    )
-    def test_history_add_freq(self, bar_count, pair, field, data_frequency):
-        first, second = pair
-        spec = history.HistorySpec(
-            bar_count=bar_count,
-            frequency=first,
-            field=field,
-            ffill=True,
-            data_frequency=data_frequency,
-            env=self.env,
-        )
-        specs = {spec.key_str: spec}
-        initial_sids = [1]
-        initial_dt = pd.Timestamp(
-            '2013-06-28 13:31'
-            if data_frequency == 'minute'
-            else '2013-06-28 12:00AM',
-            tz='UTC',
->>>>>>> 0cdd88a0
         )
 
         window_0702 = self.get_portal().get_history_window(
